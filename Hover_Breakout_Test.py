--- conflicted
+++ resolved
@@ -1,10 +1,6 @@
 import csv
 import pandas as pd
-<<<<<<< HEAD
-=======
-
-
->>>>>>> a4359d5b
+
 
 # ============================================
 # Hover Breakout Strategy Backtest (No pandas/numpy)
@@ -197,22 +193,16 @@
 
 def write_html_report(metrics, equity_curve, output_path="hover_backtest_report.html"):
     """Write backtest metrics and account growth to an HTML file."""
-<<<<<<< HEAD
+
     df_metrics = pd.DataFrame(list(metrics.items()), columns=["Metric", "Value"])
     table_metrics = df_metrics.to_html(index=False)
-=======
-    df = pd.DataFrame(list(metrics.items()), columns=["Metric", "Value"])
-    table_html = df.to_html(index=False)
->>>>>>> a4359d5b
+
 
     df_curve = pd.DataFrame({"Balance": equity_curve})
     table_curve = df_curve.to_html(index=True)
 
-<<<<<<< HEAD
     svg = _svg_line_chart(equity_curve)
 
-=======
->>>>>>> a4359d5b
     html = f"""
 <html>
 <head>
@@ -228,14 +218,12 @@
 <body>
 <h1>Hover Breakout Backtest Report</h1>
 <h2>Metrics</h2>
-<<<<<<< HEAD
+
 {table_metrics}
 
 <h2>Account Balance</h2>
 {table_curve}
-=======
-{table_html}
->>>>>>> a4359d5b
+
 
 <h2>Equity Curve</h2>
 {svg}
