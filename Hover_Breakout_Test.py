import csv

# ============================================
# Hover Breakout Strategy Backtest (No pandas/numpy)
# ============================================
# Theory: When price hovers within a range for N bars, it often breaks out
# with high volatility. Enter on breakout and exit on TP/SL or after M bars.

def load_data(path):
    """
    Load OHLC data from CSV with columns: Date, Open, High, Low, Close, Volume.
    Returns a dict of lists: {'open', 'high', 'low', 'close'}.
    """
    opens, highs, lows, closes = [], [], [], []
    with open(path, newline='') as csvfile:
        reader = csv.DictReader(csvfile)
        for row in reader:
            opens.append(float(row['Open']))
            highs.append(float(row['High']))
            lows.append(float(row['Low']))
            closes.append(float(row['Close']))
    return {'open': opens, 'high': highs, 'low': lows, 'close': closes}


def run_backtest(data, lookback, hover_range, tp, sl, max_hold, spread=0.0002):
    """
    Run the hover breakout backtest on raw price lists.

    Parameters:
        data        : dict with 'open', 'high', 'low', 'close' lists
        lookback    : bars to check hover
        hover_range : max price range during lookback
        tp          : take-profit distance (in price units)
        sl          : stop-loss distance
        max_hold    : max bars to hold before exit
        spread      : total bid-ask spread

    Returns:
        trades : list of trade dicts with entry, exit, pnl
    """
    trades = []
    opens = data['open']
    highs = data['high']
    lows  = data['low']
    closes = data['close']

    length = len(closes)
    for i in range(lookback, length - max_hold):
        window = closes[i-lookback:i]
        if max(window) - min(window) <= hover_range:
            cur_open = opens[i]
            half_spread = spread / 2

            # breakout up
            if closes[i] > max(window):
                entry_price = cur_open + half_spread
                target = entry_price + tp
                stop   = entry_price - sl
                direction = 1
            # breakout down
            elif closes[i] < min(window):
                entry_price = cur_open - half_spread
                target = entry_price - tp
                stop   = entry_price + sl
                direction = -1
            else:
                continue

            exit_price = None
            exit_bar = None
            # scan future bars for TP or SL
            for j in range(i+1, i+1+max_hold):
                if direction == 1:
                    if highs[j] >= target:
                        exit_price = target - half_spread
                        exit_bar = j
                        break
                    if lows[j] <= stop:
                        exit_price = stop - half_spread
                        exit_bar = j
                        break
                else:
                    if lows[j] <= target:
                        exit_price = target + half_spread
                        exit_bar = j
                        break
                    if highs[j] >= stop:
                        exit_price = stop + half_spread
                        exit_bar = j
                        break
            # if neither hit, exit at market after max_hold
            if exit_price is None:
                exit_price = closes[i+max_hold] - direction * half_spread
                exit_bar = i + max_hold

            pnl = (exit_price - entry_price) * direction
            trades.append({
                'entry_bar': i,
                'exit_bar': exit_bar,
                'direction': direction,
                'entry_price': entry_price,
                'exit_price': exit_price,
                'pnl': pnl
            })
    return trades


def compute_metrics(trades, initial_equity=10000):
    """
    Compute performance metrics from trades list using pure Python.
    Returns a dict of metrics.
    """
    pnls = [t['pnl'] for t in trades]
    total_trades = len(pnls)
    wins = sum(1 for x in pnls if x > 0)
    losses = sum(1 for x in pnls if x <= 0)
    win_rate = wins / total_trades if total_trades else 0
    net_profit = sum(pnls)

    # equity curve and max drawdown
    equity = initial_equity
    peak = initial_equity
    max_dd = 0
    for x in pnls:
        equity += x
        if equity > peak:
            peak = equity
        dd = peak - equity
        if dd > max_dd:
            max_dd = dd

    # average win/loss
    avg_win = sum(x for x in pnls if x > 0) / wins if wins else 0
    avg_loss = -sum(x for x in pnls if x <= 0) / losses if losses else 0
    rr = avg_win / avg_loss if avg_loss else 0
    expectancy = (win_rate * avg_win - (1 - win_rate) * avg_loss)
    kelly = win_rate - (1 - win_rate) / rr if rr else 0

    return {
        'total_trades': total_trades,
        'wins': wins,
        'losses': losses,
        'win_rate': win_rate,
        'net_profit': net_profit,
        'max_drawdown': max_dd,
        'expectancy': expectancy,
        'kelly': kelly
    }


def write_html_report(metrics, output_path="hover_backtest_report.html"):
    """Write backtest metrics to an HTML file."""
    rows_metrics = "\n".join(
        f"<tr><th>{k}</th><td>{v}</td></tr>" for k, v in metrics.items()
    )

    html = f"""
<html>
<head>
<title>Hover Breakout Backtest Report</title>
<style>
body {{font-family: Arial, sans-serif; margin: 40px;}}
h1 {{color: #333;}}
table {{border-collapse: collapse; width: 80%; margin-bottom: 20px;}}
th, td {{border: 1px solid #ccc; padding: 8px; text-align: center;}}
th {{background: #eee;}}
</style>
</head>
<body>
<h1>Hover Breakout Backtest Report</h1>
<h2>Metrics</h2>
<table>
{rows_metrics}
</table>
</body>
</html>
"""
    with open(output_path, "w") as f:
        f.write(html)
    print(f"HTML report saved to {output_path}")
<<<<<<< HEAD
=======


def write_html_report(metrics, top_sets, output_path="hover_backtest_report.html"):
    """Write metrics and top parameter sets to an HTML file."""
    rows_metrics = "\n".join(
        f"<tr><th>{k}</th><td>{v}</td></tr>" for k, v inimport csv
import itertools

# ============================================
# Hover Breakout Strategy Backtest (No pandas/numpy)
# ============================================
# Theory: When price hovers within a range for N bars, it often breaks out
# with high volatility. Enter on breakout and exit on TP/SL or after M bars.

def load_data(path):
    """
    Load OHLC data from CSV with columns: Date, Open, High, Low, Close, Volume.
    Returns a dict of lists: {'open', 'high', 'low', 'close'}.
    """
    opens, highs, lows, closes = [], [], [], []
    with open(path, newline='') as csvfile:
        reader = csv.DictReader(csvfile)
        for row in reader:
            opens.append(float(row['Open']))
            highs.append(float(row['High']))
            lows.append(float(row['Low']))
            closes.append(float(row['Close']))
    return {'open': opens, 'high': highs, 'low': lows, 'close': closes}


def run_backtest(data, lookback, hover_range, tp, sl, max_hold, spread=0.0002):
    """
    Run the hover breakout backtest on raw price lists.

    Parameters:
        data        : dict with 'open', 'high', 'low', 'close' lists
        lookback    : bars to check hover
        hover_range : max price range during lookback
        tp          : take-profit distance (in price units)
        sl          : stop-loss distance
        max_hold    : max bars to hold before exit
        spread      : total bid-ask spread

    Returns:
        trades : list of trade dicts with entry, exit, pnl
    """
    trades = []
    opens = data['open']
    highs = data['high']
    lows  = data['low']
    closes = data['close']

    length = len(closes)
    for i in range(lookback, length - max_hold):
        window = closes[i-lookback:i]
        if max(window) - min(window) <= hover_range:
            cur_open = opens[i]
            half_spread = spread / 2

            # breakout up
            if closes[i] > max(window):
                entry_price = cur_open + half_spread
                target = entry_price + tp
                stop   = entry_price - sl
                direction = 1
            # breakout down
            elif closes[i] < min(window):
                entry_price = cur_open - half_spread
                target = entry_price - tp
                stop   = entry_price + sl
                direction = -1
            else:
                continue

            exit_price = None
            exit_bar = None
            # scan future bars for TP or SL
            for j in range(i+1, i+1+max_hold):
                if direction == 1:
                    if highs[j] >= target:
                        exit_price = target - half_spread
                        exit_bar = j
                        break
                    if lows[j] <= stop:
                        exit_price = stop - half_spread
                        exit_bar = j
                        break
                else:
                    if lows[j] <= target:
                        exit_price = target + half_spread
                        exit_bar = j
                        break
                    if highs[j] >= stop:
                        exit_price = stop + half_spread
                        exit_bar = j
                        break
            # if neither hit, exit at market after max_hold
            if exit_price is None:
                exit_price = closes[i+max_hold] - direction * half_spread
                exit_bar = i + max_hold

            pnl = (exit_price - entry_price) * direction
            trades.append({
                'entry_bar': i,
                'exit_bar': exit_bar,
                'direction': direction,
                'entry_price': entry_price,
                'exit_price': exit_price,
                'pnl': pnl
            })
    return trades


def compute_metrics(trades, initial_equity=10000):
    """
    Compute performance metrics from trades list using pure Python.
    Returns a dict of metrics.
    """
    pnls = [t['pnl'] for t in trades]
    total_trades = len(pnls)
    wins = sum(1 for x in pnls if x > 0)
    losses = sum(1 for x in pnls if x <= 0)
    win_rate = wins / total_trades if total_trades else 0
    net_profit = sum(pnls)

    # equity curve and max drawdown
    equity = initial_equity
    peak = initial_equity
    max_dd = 0
    for x in pnls:
        equity += x
        if equity > peak:
            peak = equity
        dd = peak - equity
        if dd > max_dd:
            max_dd = dd

    # average win/loss
    avg_win = sum(x for x in pnls if x > 0) / wins if wins else 0
    avg_loss = -sum(x for x in pnls if x <= 0) / losses if losses else 0
    rr = avg_win / avg_loss if avg_loss else 0
    expectancy = (win_rate * avg_win - (1 - win_rate) * avg_loss)
    kelly = win_rate - (1 - win_rate) / rr if rr else 0

    return {
        'total_trades': total_trades,
        'wins': wins,
        'losses': losses,
        'win_rate': win_rate,
        'net_profit': net_profit,
        'max_drawdown': max_dd,
        'expectancy': expectancy,
        'kelly': kelly
    }



def write_html_report(metrics, top_sets, output_path="hover_backtest_report.html"):
    """Write metrics and top parameter sets to an HTML file."""
    rows_metrics = "\n".join(
        f"<tr><th>{k}</th><td>{v}</td></tr>" for k, v in metrics.items()
    )

    if top_sets:
        headers = top_sets[0].keys()
        head_row = "".join(f"<th>{h}</th>" for h in headers)
        body_rows = []
        for row in top_sets:
            cells = "".join(f"<td>{row[h]}</td>" for h in headers)
            body_rows.append(f"<tr>{cells}</tr>")
        params_table = (
            f"<table><tr>{head_row}</tr>" + "".join(body_rows) + "</table>"
        )
    else:
        params_table = "<p>No parameter sets</p>"

    html = f"""
<html>
<head>
<title>Hover Breakout Backtest Report</title>
<style>
body {{font-family: Arial, sans-serif; margin: 40px;}}
h1 {{color: #333;}}
table {{border-collapse: collapse; width: 80%; margin-bottom: 20px;}}
th, td {{border: 1px solid #ccc; padding: 8px; text-align: center;}}
th {{background: #eee;}}
</style>
</head>
<body>
<h1>Hover Breakout Backtest Report</h1>
<h2>Metrics</h2>
<table>
{rows_metrics}
</table>
<h2>Top Parameter Sets</h2>
{params_table}
</body>
</html>
"""
    with open(output_path, "w") as f:
        f.write(html)
    print(f"HTML report saved to {output_path}")
>>>>>>> 0faab3bf


def main():
    data = load_data('EURUSD_M30_Data.csv')

    # example parameters
    params = {
        'lookback': 5,
        'hover_range': 0.004,
        'tp': 0.003,
        'sl': 0.0009,
        'max_hold': 12,
        'spread': 0.0002
    }
    trades = run_backtest(data, **params)
    metrics = compute_metrics(trades)

    print("Backtest Metrics:")
    for k, v in metrics.items():
        print(f"{k}: {v}")

<<<<<<< HEAD
    # create html report
    write_html_report(metrics)
=======
    # sensitivity analysis
    grid = {
        'lookback': [5, 10, 15],
        'hover_range': [0.0010, 0.0020, 0.0030],
        'tp': [0.0020, 0.0040, 0.0060],
        'sl': [0.0010, 0.0020],
        'max_hold': [5, 10]
    }

    # create html report
    write_html_report(metrics)


if __name__ == '__main__':
    main()
 metrics.items()
    )

    if top_sets:
        headers = top_sets[0].keys()
        head_row = "".join(f"<th>{h}</th>" for h in headers)
        body_rows = []
        for row in top_sets:
            cells = "".join(f"<td>{row[h]}</td>" for h in headers)
            body_rows.append(f"<tr>{cells}</tr>")
        params_table = (
            f"<table><tr>{head_row}</tr>" + "".join(body_rows) + "</table>"
        )
    else:
        params_table = "<p>No parameter sets</p>"

    html = f"""
<html>
<head>
<title>Hover Breakout Backtest Report</title>
<style>
body {{font-family: Arial, sans-serif; margin: 40px;}}
h1 {{color: #333;}}
table {{border-collapse: collapse; width: 80%; margin-bottom: 20px;}}
th, td {{border: 1px solid #ccc; padding: 8px; text-align: center;}}
th {{background: #eee;}}
</style>
</head>
<body>
<h1>Hover Breakout Backtest Report</h1>
<h2>Metrics</h2>
<table>
{rows_metrics}
</table>
<h2>Top Parameter Sets</h2>
{params_table}
</body>
</html>
"""
    with open(output_path, "w") as f:
        f.write(html)
    print(f"HTML report saved to {output_path}")


def main():
    data = load_data('EURUSD_M30_Data.csv')

    # example parameters
    params = {
        'lookback': 5,
        'hover_range': 0.004,
        'tp': 0.003,
        'sl': 0.0009,
        'max_hold': 12,
        'spread': 0.0002
    }
    trades = run_backtest(data, **params)
    metrics = compute_metrics(trades)

    print("Backtest Metrics:")
    for k, v in metrics.items():
        print(f"{k}: {v}")

    # create html report
    write_html_report(metrics)

    # create html report
    write_html_report(metrics, top_sets)
>>>>>>> 0faab3bf


if __name__ == '__main__':
    main()<|MERGE_RESOLUTION|>--- conflicted
+++ resolved
@@ -178,211 +178,6 @@
     with open(output_path, "w") as f:
         f.write(html)
     print(f"HTML report saved to {output_path}")
-<<<<<<< HEAD
-=======
-
-
-def write_html_report(metrics, top_sets, output_path="hover_backtest_report.html"):
-    """Write metrics and top parameter sets to an HTML file."""
-    rows_metrics = "\n".join(
-        f"<tr><th>{k}</th><td>{v}</td></tr>" for k, v inimport csv
-import itertools
-
-# ============================================
-# Hover Breakout Strategy Backtest (No pandas/numpy)
-# ============================================
-# Theory: When price hovers within a range for N bars, it often breaks out
-# with high volatility. Enter on breakout and exit on TP/SL or after M bars.
-
-def load_data(path):
-    """
-    Load OHLC data from CSV with columns: Date, Open, High, Low, Close, Volume.
-    Returns a dict of lists: {'open', 'high', 'low', 'close'}.
-    """
-    opens, highs, lows, closes = [], [], [], []
-    with open(path, newline='') as csvfile:
-        reader = csv.DictReader(csvfile)
-        for row in reader:
-            opens.append(float(row['Open']))
-            highs.append(float(row['High']))
-            lows.append(float(row['Low']))
-            closes.append(float(row['Close']))
-    return {'open': opens, 'high': highs, 'low': lows, 'close': closes}
-
-
-def run_backtest(data, lookback, hover_range, tp, sl, max_hold, spread=0.0002):
-    """
-    Run the hover breakout backtest on raw price lists.
-
-    Parameters:
-        data        : dict with 'open', 'high', 'low', 'close' lists
-        lookback    : bars to check hover
-        hover_range : max price range during lookback
-        tp          : take-profit distance (in price units)
-        sl          : stop-loss distance
-        max_hold    : max bars to hold before exit
-        spread      : total bid-ask spread
-
-    Returns:
-        trades : list of trade dicts with entry, exit, pnl
-    """
-    trades = []
-    opens = data['open']
-    highs = data['high']
-    lows  = data['low']
-    closes = data['close']
-
-    length = len(closes)
-    for i in range(lookback, length - max_hold):
-        window = closes[i-lookback:i]
-        if max(window) - min(window) <= hover_range:
-            cur_open = opens[i]
-            half_spread = spread / 2
-
-            # breakout up
-            if closes[i] > max(window):
-                entry_price = cur_open + half_spread
-                target = entry_price + tp
-                stop   = entry_price - sl
-                direction = 1
-            # breakout down
-            elif closes[i] < min(window):
-                entry_price = cur_open - half_spread
-                target = entry_price - tp
-                stop   = entry_price + sl
-                direction = -1
-            else:
-                continue
-
-            exit_price = None
-            exit_bar = None
-            # scan future bars for TP or SL
-            for j in range(i+1, i+1+max_hold):
-                if direction == 1:
-                    if highs[j] >= target:
-                        exit_price = target - half_spread
-                        exit_bar = j
-                        break
-                    if lows[j] <= stop:
-                        exit_price = stop - half_spread
-                        exit_bar = j
-                        break
-                else:
-                    if lows[j] <= target:
-                        exit_price = target + half_spread
-                        exit_bar = j
-                        break
-                    if highs[j] >= stop:
-                        exit_price = stop + half_spread
-                        exit_bar = j
-                        break
-            # if neither hit, exit at market after max_hold
-            if exit_price is None:
-                exit_price = closes[i+max_hold] - direction * half_spread
-                exit_bar = i + max_hold
-
-            pnl = (exit_price - entry_price) * direction
-            trades.append({
-                'entry_bar': i,
-                'exit_bar': exit_bar,
-                'direction': direction,
-                'entry_price': entry_price,
-                'exit_price': exit_price,
-                'pnl': pnl
-            })
-    return trades
-
-
-def compute_metrics(trades, initial_equity=10000):
-    """
-    Compute performance metrics from trades list using pure Python.
-    Returns a dict of metrics.
-    """
-    pnls = [t['pnl'] for t in trades]
-    total_trades = len(pnls)
-    wins = sum(1 for x in pnls if x > 0)
-    losses = sum(1 for x in pnls if x <= 0)
-    win_rate = wins / total_trades if total_trades else 0
-    net_profit = sum(pnls)
-
-    # equity curve and max drawdown
-    equity = initial_equity
-    peak = initial_equity
-    max_dd = 0
-    for x in pnls:
-        equity += x
-        if equity > peak:
-            peak = equity
-        dd = peak - equity
-        if dd > max_dd:
-            max_dd = dd
-
-    # average win/loss
-    avg_win = sum(x for x in pnls if x > 0) / wins if wins else 0
-    avg_loss = -sum(x for x in pnls if x <= 0) / losses if losses else 0
-    rr = avg_win / avg_loss if avg_loss else 0
-    expectancy = (win_rate * avg_win - (1 - win_rate) * avg_loss)
-    kelly = win_rate - (1 - win_rate) / rr if rr else 0
-
-    return {
-        'total_trades': total_trades,
-        'wins': wins,
-        'losses': losses,
-        'win_rate': win_rate,
-        'net_profit': net_profit,
-        'max_drawdown': max_dd,
-        'expectancy': expectancy,
-        'kelly': kelly
-    }
-
-
-
-def write_html_report(metrics, top_sets, output_path="hover_backtest_report.html"):
-    """Write metrics and top parameter sets to an HTML file."""
-    rows_metrics = "\n".join(
-        f"<tr><th>{k}</th><td>{v}</td></tr>" for k, v in metrics.items()
-    )
-
-    if top_sets:
-        headers = top_sets[0].keys()
-        head_row = "".join(f"<th>{h}</th>" for h in headers)
-        body_rows = []
-        for row in top_sets:
-            cells = "".join(f"<td>{row[h]}</td>" for h in headers)
-            body_rows.append(f"<tr>{cells}</tr>")
-        params_table = (
-            f"<table><tr>{head_row}</tr>" + "".join(body_rows) + "</table>"
-        )
-    else:
-        params_table = "<p>No parameter sets</p>"
-
-    html = f"""
-<html>
-<head>
-<title>Hover Breakout Backtest Report</title>
-<style>
-body {{font-family: Arial, sans-serif; margin: 40px;}}
-h1 {{color: #333;}}
-table {{border-collapse: collapse; width: 80%; margin-bottom: 20px;}}
-th, td {{border: 1px solid #ccc; padding: 8px; text-align: center;}}
-th {{background: #eee;}}
-</style>
-</head>
-<body>
-<h1>Hover Breakout Backtest Report</h1>
-<h2>Metrics</h2>
-<table>
-{rows_metrics}
-</table>
-<h2>Top Parameter Sets</h2>
-{params_table}
-</body>
-</html>
-"""
-    with open(output_path, "w") as f:
-        f.write(html)
-    print(f"HTML report saved to {output_path}")
->>>>>>> 0faab3bf
 
 
 def main():
@@ -404,94 +199,6 @@
     for k, v in metrics.items():
         print(f"{k}: {v}")
 
-<<<<<<< HEAD
-    # create html report
-    write_html_report(metrics)
-=======
-    # sensitivity analysis
-    grid = {
-        'lookback': [5, 10, 15],
-        'hover_range': [0.0010, 0.0020, 0.0030],
-        'tp': [0.0020, 0.0040, 0.0060],
-        'sl': [0.0010, 0.0020],
-        'max_hold': [5, 10]
-    }
-
-    # create html report
-    write_html_report(metrics)
-
-
-if __name__ == '__main__':
-    main()
- metrics.items()
-    )
-
-    if top_sets:
-        headers = top_sets[0].keys()
-        head_row = "".join(f"<th>{h}</th>" for h in headers)
-        body_rows = []
-        for row in top_sets:
-            cells = "".join(f"<td>{row[h]}</td>" for h in headers)
-            body_rows.append(f"<tr>{cells}</tr>")
-        params_table = (
-            f"<table><tr>{head_row}</tr>" + "".join(body_rows) + "</table>"
-        )
-    else:
-        params_table = "<p>No parameter sets</p>"
-
-    html = f"""
-<html>
-<head>
-<title>Hover Breakout Backtest Report</title>
-<style>
-body {{font-family: Arial, sans-serif; margin: 40px;}}
-h1 {{color: #333;}}
-table {{border-collapse: collapse; width: 80%; margin-bottom: 20px;}}
-th, td {{border: 1px solid #ccc; padding: 8px; text-align: center;}}
-th {{background: #eee;}}
-</style>
-</head>
-<body>
-<h1>Hover Breakout Backtest Report</h1>
-<h2>Metrics</h2>
-<table>
-{rows_metrics}
-</table>
-<h2>Top Parameter Sets</h2>
-{params_table}
-</body>
-</html>
-"""
-    with open(output_path, "w") as f:
-        f.write(html)
-    print(f"HTML report saved to {output_path}")
-
-
-def main():
-    data = load_data('EURUSD_M30_Data.csv')
-
-    # example parameters
-    params = {
-        'lookback': 5,
-        'hover_range': 0.004,
-        'tp': 0.003,
-        'sl': 0.0009,
-        'max_hold': 12,
-        'spread': 0.0002
-    }
-    trades = run_backtest(data, **params)
-    metrics = compute_metrics(trades)
-
-    print("Backtest Metrics:")
-    for k, v in metrics.items():
-        print(f"{k}: {v}")
-
-    # create html report
-    write_html_report(metrics)
-
-    # create html report
-    write_html_report(metrics, top_sets)
->>>>>>> 0faab3bf
 
 
 if __name__ == '__main__':
