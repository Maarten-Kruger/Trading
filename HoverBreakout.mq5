--- conflicted
+++ resolved
@@ -1,10 +1,5 @@
-<<<<<<< HEAD
 #property copyright "MJ Kruger"
 #property link      "https://github.com/Maarten-Kruger/Trading"
-=======
-#property copyright ""
-#property link      ""
->>>>>>> eda98054
 #property version   "1.00"
 #property strict
 
@@ -114,18 +109,7 @@
 //| Expert tick function                                            |
 //+------------------------------------------------------------------+
 void OnTick()
-<<<<<<< HEAD
-  {
-// Only run logic once per new bar, loops otherwise
-   if(!IsNewBar())
-      return;
-
-   CheckForExit();   // manage existing position
-   CheckForEntry();  // look for new opportunity
-  }
-=======
 {
    CheckForExit();   // manage existing position
    CheckForEntry();  // look for new opportunity
-}
->>>>>>> eda98054
+}