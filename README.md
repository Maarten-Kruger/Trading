--- conflicted
+++ resolved
@@ -95,12 +95,7 @@
 along with a simple sensitivity analysis.
 
 ## Script: `Hover_Breakout_Test.py`
-<<<<<<< HEAD
-Runs a breakout backtest on the sample data. The script prints a metrics summary and generates `hover_backtest_report.html` with tables built using pandas. One table lists the metrics and another shows the account balance after each trade. An SVG equity curve visualizes balance growth over time.
-=======
-Runs a breakout backtest on the sample data. The script prints a metrics summary and generates `hover_backtest_report.html` with a metrics table from pandas and an embedded SVG equity curve of account balance over time.
 
->>>>>>> a4359d5b
 
 Execute it with:
 
@@ -108,15 +103,6 @@
 python3 Hover_Breakout_Test.py
 ```
 
-<<<<<<< HEAD
-=======
 
->>>>>>> a4359d5b
-The script requires `pandas`:
 
-```bash
-pip install pandas
-<<<<<<< HEAD
-```
-=======
->>>>>>> a4359d5b
+```bash