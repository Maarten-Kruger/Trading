# Trading

Collection of MetaTrader 5 Expert Advisors.

- `RandomBot.mq5`: Example bot that randomly buys or sells each bar.
<<<<<<< HEAD
- `GroupedVolatility.mq5`: Implements grouped volatility strategy based on large consecutive candles
  and risks a configurable percent of equity per trade.
=======
- `GroupedVolatility.mq5`: Implements grouped volatility strategy based on large consecutive candles.
>>>>>>> 4c7466e6
<|MERGE_RESOLUTION|>--- conflicted
+++ resolved
@@ -2,10 +2,3 @@
 
 Collection of MetaTrader 5 Expert Advisors.
 
-- `RandomBot.mq5`: Example bot that randomly buys or sells each bar.
-<<<<<<< HEAD
-- `GroupedVolatility.mq5`: Implements grouped volatility strategy based on large consecutive candles
-  and risks a configurable percent of equity per trade.
-=======
-- `GroupedVolatility.mq5`: Implements grouped volatility strategy based on large consecutive candles.
->>>>>>> 4c7466e6
