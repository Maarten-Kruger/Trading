--- conflicted
+++ resolved
@@ -81,14 +81,4 @@
 ```
 
 The program prints metrics such as win rate, risk-reward ratio and expectancy
-<<<<<<< HEAD
 along with a simple sensitivity analysis.
-
-You can also modify the default parameters directly in `strategy_test.py`. The
-top of the file defines a `DEFAULT_CONFIG` dictionary containing the CSV path,
-range period, thresholds and other settings. Edit these values to run the
-strategy with your preferred configuration without using command line
-arguments.
-=======
-along with a simple sensitivity analysis.
->>>>>>> 240ec819
