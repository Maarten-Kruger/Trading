# Trading

Package list:
Pandas, NumPy, MatLab and ReportLab

<<<<<<< HEAD
This repo includes `hover_breakout_backtest.py` to evaluate a single parameter set.
`hover_breakout_optimize.py` reuses the same backtest function to try many combinations
and produce a PDF summary of the top results.
=======
This repo includes `hover_breakout_backtest.py` to evaluate a single parameter set
and `hover_breakout_optimize.py` to search various parameter combinations and
produce a PDF summary of the top results.
>>>>>>> 497bf29b
<|MERGE_RESOLUTION|>--- conflicted
+++ resolved
@@ -3,12 +3,3 @@
 Package list:
 Pandas, NumPy, MatLab and ReportLab
 
-<<<<<<< HEAD
-This repo includes `hover_breakout_backtest.py` to evaluate a single parameter set.
-`hover_breakout_optimize.py` reuses the same backtest function to try many combinations
-and produce a PDF summary of the top results.
-=======
-This repo includes `hover_breakout_backtest.py` to evaluate a single parameter set
-and `hover_breakout_optimize.py` to search various parameter combinations and
-produce a PDF summary of the top results.
->>>>>>> 497bf29b
