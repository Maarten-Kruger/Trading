--- conflicted
+++ resolved
@@ -6,14 +6,3 @@
 Package list:
 Pandas, NumPy, MatLab and ReportLab
 
-<<<<<<< HEAD
-
-## Examples
-
-- `guess_game.py`: A simple number guessing game demonstrating basic Python input/output.
-
-## Strategy Scripts
-
-- `hover_breakout_test.py`: Simulates the Hover Breakout Strategy on the provided EUR/USD dataset. The script outputs performance metrics, generates an equity curve plot and saves the trade log to `tradelog_Hover_Breakout_Strategy.csv`. The PDF report also lists the strategy parameters used in the test.
-=======
->>>>>>> 8651a6a8
