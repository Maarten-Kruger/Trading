--- conflicted
+++ resolved
@@ -95,14 +95,8 @@
 along with a simple sensitivity analysis.
 
 ## Script: `Hover_Breakout_Test.py`
-<<<<<<< HEAD
 Runs a breakout backtest on the sample data. The script prints a metrics summary and generates `hover_backtest_report.html` with a metrics table from pandas and an embedded SVG equity curve of account balance over time.
-=======
 
-Runs a breakout backtest on the sample data. The script prints a metrics summary,
-creates `hover_backtest_report.html` with an equity chart and shows a
-`matplotlib` graph of the account balance over time.
->>>>>>> 5fdcf699
 
 Execute it with:
 
@@ -110,15 +104,8 @@
 python3 Hover_Breakout_Test.py
 ```
 
-<<<<<<< HEAD
+
 The script requires `pandas`:
 
 ```bash
 pip install pandas
-=======
-`matplotlib` is required for the plot:
-
-```bash
-pip install matplotlib
->>>>>>> 5fdcf699
-```