# Trading

This repository stores a sample dataset of EUR/USD 30 minute bars and a Python
script for calculating "hits" based on simple trading rules.

## Dataset

`EURUSD_M30_Data.csv` contains 10,000 rows of candlestick data ranging from
September 2024 until July 2025. Each row has `Time`, `Open`, `High`, `Low` and
`Close` columns.

## Script: `compute_hits.py`

The `compute_hits.py` script reads the CSV file and applies a basic trading
strategy. It counts how many times certain price patterns are met, reports the
number of +1 and -1 outcomes and sums any remaining results.

The script accepts optional arguments to override the default parameters:

```
--csv PATH   path to the CSV file (default: EURUSD_M30_Data.csv)
--P3 FLOAT   range amount
--Q3 INT     lookback length
--R3 INT     duration in bars
--P6 FLOAT   stop loss amount
--Q6 FLOAT   take profit amount
```

Run the script with Python 3:

```bash
python3 compute_hits.py
```

You can also provide your own parameters, for example:

```bash
python3 compute_hits.py --P3 0.0003 --Q3 10 --R3 3
```

The program then prints a summary similar to:

```
Total counted hits: 16
Total +1: 6
Total -1: 7
Sum of other hits: 8.999999999992347e-05
```

No additional dependencies are required beyond the Python standard library.

## Script: `strategy_test.py`

`strategy_test.py` evaluates a breakout strategy that triggers after a period of
<<<<<<< HEAD
consolidation. The script checks whether the previous `--period` candles fit
within a specified range. If so, a trade is opened and the next `--duration`
bars are inspected to see whether the take profit or stop loss is reached.
Any trade that hits neither exit is closed at the end of the forward window for
its partial gain or loss.

By default the range is derived from the average candle size (ATR) multiplied by
a factor of two. This avoids situations where a fixed threshold is too small
for the dataset.
=======
consolidation. By default the script determines a "tight" range using the
average candle range (ATR) of the lookback period multiplied by a factor of two.
This avoids situations where the strategy produces no trades because the fixed
threshold is too small for the dataset.
>>>>>>> ec2c6f5a

Run the script with:

```bash
python3 strategy_test.py
```

Important arguments:

```
--period INT       lookback bars for range (default: 10)
<<<<<<< HEAD
--duration INT     forward bars to check TP/SL (default: 6)
=======
>>>>>>> ec2c6f5a
--threshold FLOAT  fixed range width. Use 0 to derive from ATR
--atr-mult FLOAT   ATR multiplier when threshold is 0 (default: 2.0)
--risk FLOAT       stop loss distance
--rr FLOAT         reward-to-risk ratio
--spread FLOAT     spread in price units
```

Example using a fixed threshold:

```bash
python3 strategy_test.py --threshold 0.002 --period 10
```

The program prints metrics such as win rate, risk-reward ratio and expectancy
along with a simple sensitivity analysis.
<<<<<<< HEAD

You can also modify the default parameters directly in `strategy_test.py`. The
top of the file defines a `DEFAULT_CONFIG` dictionary containing the CSV path,
range period, thresholds and other settings. Edit these values to run the
strategy with your preferred configuration without using command line
arguments.
=======
>>>>>>> ec2c6f5a
<|MERGE_RESOLUTION|>--- conflicted
+++ resolved
@@ -52,22 +52,7 @@
 ## Script: `strategy_test.py`
 
 `strategy_test.py` evaluates a breakout strategy that triggers after a period of
-<<<<<<< HEAD
-consolidation. The script checks whether the previous `--period` candles fit
-within a specified range. If so, a trade is opened and the next `--duration`
-bars are inspected to see whether the take profit or stop loss is reached.
-Any trade that hits neither exit is closed at the end of the forward window for
-its partial gain or loss.
 
-By default the range is derived from the average candle size (ATR) multiplied by
-a factor of two. This avoids situations where a fixed threshold is too small
-for the dataset.
-=======
-consolidation. By default the script determines a "tight" range using the
-average candle range (ATR) of the lookback period multiplied by a factor of two.
-This avoids situations where the strategy produces no trades because the fixed
-threshold is too small for the dataset.
->>>>>>> ec2c6f5a
 
 Run the script with:
 
@@ -79,10 +64,7 @@
 
 ```
 --period INT       lookback bars for range (default: 10)
-<<<<<<< HEAD
---duration INT     forward bars to check TP/SL (default: 6)
-=======
->>>>>>> ec2c6f5a
+
 --threshold FLOAT  fixed range width. Use 0 to derive from ATR
 --atr-mult FLOAT   ATR multiplier when threshold is 0 (default: 2.0)
 --risk FLOAT       stop loss distance
@@ -97,13 +79,4 @@
 ```
 
 The program prints metrics such as win rate, risk-reward ratio and expectancy
-along with a simple sensitivity analysis.
-<<<<<<< HEAD
-
-You can also modify the default parameters directly in `strategy_test.py`. The
-top of the file defines a `DEFAULT_CONFIG` dictionary containing the CSV path,
-range period, thresholds and other settings. Edit these values to run the
-strategy with your preferred configuration without using command line
-arguments.
-=======
->>>>>>> ec2c6f5a
+along with a simple sensitivity analysis.