import pandas as pd
import numpy as np
import matplotlib.pyplot as plt
from reportlab.lib.pagesizes import letter
from reportlab.lib.styles import getSampleStyleSheet
from reportlab.platypus import SimpleDocTemplate, Paragraph, Spacer, Image

# Strategy parameters (all values in pips or bars)
<<<<<<< HEAD
LOOKBACK = 5              # number of candles to check for tight range
RANGE_THRESHOLD_PIPS = 40 # maximum high-low range to qualify as hovering
STOP_LOSS_PIPS = 9        # stop loss distance
TAKE_PROFIT_PIPS = 30     # take profit distance
HOLD_PERIOD = 12          # number of candles to hold trade if TP/SL not hit
=======
LOOKBACK = 8              # number of candles to check for tight range
RANGE_THRESHOLD_PIPS = 10 # maximum high-low range to qualify as hovering
STOP_LOSS_PIPS = 15       # stop loss distance
TAKE_PROFIT_PIPS = 30     # take profit distance
HOLD_PERIOD = 4           # number of candles to hold trade if TP/SL not hit
>>>>>>> bd9f5668
SPREAD_PIPS = 2           # assumed spread cost per trade

# Account parameters
RISK_PER_TRADE = 0.01     # fraction of equity to risk per trade
INITIAL_EQUITY = 10000.0  # starting demo account

PIP_SIZE = 0.0001         # EURUSD pip size
PIP_VALUE_PER_LOT = 10    # USD per pip for 1 standard lot


STRATEGY_PARAMS = {
    'Lookback': LOOKBACK,
    'Range Threshold (pips)': RANGE_THRESHOLD_PIPS,
    'Stop Loss (pips)': STOP_LOSS_PIPS,
    'Take Profit (pips)': TAKE_PROFIT_PIPS,
    'Hold Period (bars)': HOLD_PERIOD,
    'Spread (pips)': SPREAD_PIPS,
    'Risk Per Trade': RISK_PER_TRADE,
    'Initial Equity': INITIAL_EQUITY
}


def load_data(path):
    df = pd.read_csv(path)
    df['Time'] = pd.to_datetime(df['Time'])
    return df


def simulate_strategy(df):
    equity = INITIAL_EQUITY
    equity_curve = [equity]
    times = [df['Time'].iloc[0]]
    trades = []


    half_spread = (SPREAD_PIPS / 2) * PIP_SIZE

    for i in range(LOOKBACK, len(df) - HOLD_PERIOD):

        range_high = df['High'].iloc[i-LOOKBACK:i].max()
        range_low = df['Low'].iloc[i-LOOKBACK:i].min()
        if range_high - range_low <= RANGE_THRESHOLD_PIPS * PIP_SIZE:
            current_close = df['Close'].iloc[i]
            breakout = None
            if current_close > range_high:
                breakout = 'long'
            elif current_close < range_low:
                breakout = 'short'
            if breakout:

<<<<<<< HEAD
                entry_price = df['Open'].iloc[i]
                entry_time = df['Time'].iloc[i]
=======
                direction = 1 if breakout == 'long' else -1
                entry_price_raw = df['Open'].iloc[i]
                entry_price = entry_price_raw + half_spread * direction
                entry_time = df['Time'].iloc[i]

>>>>>>> bd9f5668
                sl = entry_price - STOP_LOSS_PIPS * PIP_SIZE if breakout == 'long' else entry_price + STOP_LOSS_PIPS * PIP_SIZE
                tp = entry_price + TAKE_PROFIT_PIPS * PIP_SIZE if breakout == 'long' else entry_price - TAKE_PROFIT_PIPS * PIP_SIZE

                risk_amount = equity * RISK_PER_TRADE
                lot_size = risk_amount / (STOP_LOSS_PIPS * PIP_VALUE_PER_LOT)
                trade_equity_start = equity
                result_pips = None
                exit_price = None
                exit_time = None

                for j in range(i, i + HOLD_PERIOD + 1):
                    candle = df.iloc[j]
                    if breakout == 'long':
                        if candle['Low'] <= sl:
                            exit_raw = sl
                            exit_time = candle['Time']
                            exit_price = exit_raw - half_spread
                            result_pips = (exit_price - entry_price) / PIP_SIZE
                            break
                        if candle['High'] >= tp:
                            exit_raw = tp
                            exit_time = candle['Time']
                            exit_price = exit_raw - half_spread
                            result_pips = (exit_price - entry_price) / PIP_SIZE
                            break
                    else:
                        if candle['High'] >= sl:
                            exit_raw = sl
                            exit_time = candle['Time']
                            exit_price = exit_raw + half_spread
                            result_pips = (entry_price - exit_price) / PIP_SIZE
                            break
                        if candle['Low'] <= tp:
                            exit_raw = tp
                            exit_time = candle['Time']
                            exit_price = exit_raw + half_spread
                            result_pips = (entry_price - exit_price) / PIP_SIZE
                            break

                if result_pips is None:
                    candle = df.iloc[i + HOLD_PERIOD]
                    exit_raw = candle['Close']
                    exit_time = candle['Time']
                    if breakout == 'long':
                        exit_price = exit_raw - half_spread
                        result_pips = (exit_price - entry_price) / PIP_SIZE
                    else:
                        exit_price = exit_raw + half_spread
                        result_pips = (entry_price - exit_price) / PIP_SIZE

                profit = result_pips * PIP_VALUE_PER_LOT * lot_size
                equity += profit

                trades.append({
                    'Time Open': entry_time,
                    'Open Price': entry_price,
                    'Time Close': exit_time,
                    'Close Price': exit_price,
                    'Take Profit Price': tp,
                    'Stop Loss Price': sl,
                    'Profit': profit,
                    'Trade Impact': profit / trade_equity_start,
                    'Account Size': equity
                })
                equity_curve.append(equity)
                times.append(exit_time)

    trade_df = pd.DataFrame(trades)
    return trade_df, equity_curve, times


def calculate_metrics(trade_df, equity_curve):
    total_trades = len(trade_df)
    wins = trade_df[trade_df['Profit'] > 0]
    win_rate = len(wins) / total_trades if total_trades else 0
    avg_win = wins['Trade Impact'].mean() if not wins.empty else 0
    losses = trade_df[trade_df['Profit'] <= 0]
    avg_loss = losses['Trade Impact'].mean() if not losses.empty else 0
    expectancy = (avg_win * win_rate) + (avg_loss * (1 - win_rate))

    peak = equity_curve[0]
    drawdowns = []
    max_drawdown = 0
    for bal in equity_curve:
        if bal > peak:
            peak = bal
        dd = (bal - peak) / peak
        drawdowns.append(dd)
        if dd < max_drawdown:
            max_drawdown = dd

    metrics = {
        'Total Trades': total_trades,
        'Win Rate': win_rate,
        'Max Drawdown': max_drawdown,
        'Expectancy': expectancy,
        'Average Win Size': avg_win,
        'Average Loss Size': avg_loss
    }
    return metrics


def plot_equity_curve(times, equity_curve, path='equity_curve.png'):
    plt.figure(figsize=(10,5))
    plt.plot(times, equity_curve)
    plt.xlabel('Time')
    plt.ylabel('Equity ($)')
    plt.title('Demo Account Equity Over Time')
    plt.grid(True)
    plt.tight_layout()
    plt.savefig(path)
    plt.close()


def generate_report(metrics, params, path_img, output_pdf):

    styles = getSampleStyleSheet()
    doc = SimpleDocTemplate(output_pdf, pagesize=letter)
    elements = []
    elements.append(Paragraph('Hover Breakout Strategy Report', styles['Title']))
    elements.append(Spacer(1, 12))

    elements.append(Paragraph('Strategy Parameters', styles['Heading2']))
    for key, value in params.items():
        elements.append(Paragraph(f"{key}: {value}", styles['Normal']))

    elements.append(Spacer(1, 12))
    elements.append(Paragraph('Performance Metrics', styles['Heading2']))

    for key, value in metrics.items():
        if key == 'Win Rate' or 'Expectancy' in key or 'Drawdown' in key or 'Size' in key:
            text = f"{key}: {value*100:.2f}%"
        else:
            text = f"{key}: {value}"
        elements.append(Paragraph(text, styles['Normal']))

    elements.append(Spacer(1, 12))
    elements.append(Image(path_img, width=500, height=300))
    doc.build(elements)


def main():
    df = load_data('EURUSD_M30_Data.csv')
    trade_df, equity_curve, times = simulate_strategy(df)
    metrics = calculate_metrics(trade_df, equity_curve)
    plot_equity_curve(times, equity_curve)
<<<<<<< HEAD
    generate_report(metrics, STRATEGY_PARAMS, 'equity_curve.png', 'Hover_Breakout_Strategy_Report.pdf')
=======

    generate_report(metrics, STRATEGY_PARAMS, 'equity_curve.png', 'Hover_Breakout_Strategy_Report.pdf')

>>>>>>> bd9f5668
    trade_df.to_csv('tradelog_Hover_Breakout_Strategy.csv', index=False)


if __name__ == '__main__':
    main()<|MERGE_RESOLUTION|>--- conflicted
+++ resolved
@@ -6,19 +6,11 @@
 from reportlab.platypus import SimpleDocTemplate, Paragraph, Spacer, Image
 
 # Strategy parameters (all values in pips or bars)
-<<<<<<< HEAD
-LOOKBACK = 5              # number of candles to check for tight range
-RANGE_THRESHOLD_PIPS = 40 # maximum high-low range to qualify as hovering
-STOP_LOSS_PIPS = 9        # stop loss distance
-TAKE_PROFIT_PIPS = 30     # take profit distance
-HOLD_PERIOD = 12          # number of candles to hold trade if TP/SL not hit
-=======
 LOOKBACK = 8              # number of candles to check for tight range
 RANGE_THRESHOLD_PIPS = 10 # maximum high-low range to qualify as hovering
 STOP_LOSS_PIPS = 15       # stop loss distance
 TAKE_PROFIT_PIPS = 30     # take profit distance
 HOLD_PERIOD = 4           # number of candles to hold trade if TP/SL not hit
->>>>>>> bd9f5668
 SPREAD_PIPS = 2           # assumed spread cost per trade
 
 # Account parameters
@@ -69,16 +61,11 @@
                 breakout = 'short'
             if breakout:
 
-<<<<<<< HEAD
-                entry_price = df['Open'].iloc[i]
-                entry_time = df['Time'].iloc[i]
-=======
                 direction = 1 if breakout == 'long' else -1
                 entry_price_raw = df['Open'].iloc[i]
                 entry_price = entry_price_raw + half_spread * direction
                 entry_time = df['Time'].iloc[i]
 
->>>>>>> bd9f5668
                 sl = entry_price - STOP_LOSS_PIPS * PIP_SIZE if breakout == 'long' else entry_price + STOP_LOSS_PIPS * PIP_SIZE
                 tp = entry_price + TAKE_PROFIT_PIPS * PIP_SIZE if breakout == 'long' else entry_price - TAKE_PROFIT_PIPS * PIP_SIZE
 
@@ -225,13 +212,9 @@
     trade_df, equity_curve, times = simulate_strategy(df)
     metrics = calculate_metrics(trade_df, equity_curve)
     plot_equity_curve(times, equity_curve)
-<<<<<<< HEAD
+
     generate_report(metrics, STRATEGY_PARAMS, 'equity_curve.png', 'Hover_Breakout_Strategy_Report.pdf')
-=======
-
-    generate_report(metrics, STRATEGY_PARAMS, 'equity_curve.png', 'Hover_Breakout_Strategy_Report.pdf')
-
->>>>>>> bd9f5668
+
     trade_df.to_csv('tradelog_Hover_Breakout_Strategy.csv', index=False)
 
 
