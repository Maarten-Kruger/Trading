--- conflicted
+++ resolved
@@ -6,21 +6,12 @@
 
 # Strategy Parameters
 BACK_CANDLES = 5           # look back this many candles for previous big candle
-<<<<<<< HEAD
 CANDLE_SIZE_PIPS = 20      # minimum size for a "large" candle
 TP_PIPS = 5                # take profit distance
 SL_PIPS = 5                # stop loss distance
 FUTURE_CANDLES = 50        # how many candles ahead to check for TP/SL
 SPREAD = 0.0002            # 2 pips spread
 FOLLOW_DIRECTION = False   # follow candle direction, False for opposite
-=======
-CANDLE_SIZE_PIPS = 15      # minimum size for a "large" candle
-TP_PIPS = 20               # take profit distance
-SL_PIPS = 15               # stop loss distance
-FUTURE_CANDLES = 10        # how many candles ahead to check for TP/SL
-SPREAD = 0.0002            # 2 pips spread
-FOLLOW_DIRECTION = True    # follow candle direction, False for opposite
->>>>>>> 3527b811
 
 RISK_PERCENT = 0.02        # percent of starting equity risked per trade
 STARTING_EQUITY = 10000
