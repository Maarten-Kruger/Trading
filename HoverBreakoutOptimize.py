--- conflicted
+++ resolved
@@ -1,6 +1,6 @@
 import argparse
 from itertools import product
-<<<<<<< HEAD
+
 from Hover_Breakout_Test import (
     load_data,
     run_backtest,
@@ -35,9 +35,7 @@
         f'<polyline fill="none" stroke="blue" stroke-width="2" points="{points}"/>' +
         '</svg>'
     )
-=======
-from Hover_Breakout_Test import load_data, run_backtest, compute_metrics, simulate_account_growth
->>>>>>> a33ba070
+
 
 
 def write_html_report(best_params, best_metrics, equity_curve, output_path="hover_optimize_report.html"):
@@ -48,13 +46,9 @@
     metrics_rows = "\n".join(
         f"<tr><th>{k}</th><td>{v}</td></tr>" for k, v in best_metrics.items()
     )
-<<<<<<< HEAD
+
     svg = _svg_line_chart(equity_curve)
-=======
-    curve_rows = "\n".join(
-        f"<tr><th>{i}</th><td>{round(b, 2)}</td></tr>" for i, b in enumerate(equity_curve)
-    )
->>>>>>> a33ba070
+
 
     html = f"""
 <html>
@@ -79,53 +73,9 @@
 {metrics_rows}
 </table>
 <h2>Equity Curve</h2>
-<<<<<<< HEAD
+
 {svg}
-=======
-<table>
-<tr><th>Trade</th><th>Balance</th></tr>
-{curve_rows}
-</table>
-</body>
-</html>
-"""
-    with open(output_path, "w") as f:
-        f.write(html)
-    print(f"HTML report saved to {output_path}")
 
-
-def write_html_report(best_params, best_metrics, output_path="hover_optimize_report.html"):
-    """Write optimization results to an HTML file."""
-    params_rows = "\n".join(
-        f"<tr><th>{k}</th><td>{v}</td></tr>" for k, v in best_params.items()
-    )
-    metrics_rows = "\n".join(
-        f"<tr><th>{k}</th><td>{v}</td></tr>" for k, v in best_metrics.items()
-    )
-
-    html = f"""
-<html>
-<head>
-<title>Hover Breakout Optimization Report</title>
-<style>
-body {{font-family: Arial, sans-serif; margin: 40px;}}
-h1 {{color: #333;}}
-table {{border-collapse: collapse; width: 60%; margin-bottom: 20px;}}
-th, td {{border: 1px solid #ccc; padding: 8px; text-align: center;}}
-th {{background: #eee;}}
-</style>
-</head>
-<body>
-<h1>Hover Breakout Optimization Report</h1>
-<h2>Best Parameters</h2>
-<table>
-{params_rows}
-</table>
-<h2>Metrics</h2>
-<table>
-{metrics_rows}
-</table>
->>>>>>> a33ba070
 </body>
 </html>
 """
